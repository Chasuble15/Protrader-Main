--- conflicted
+++ resolved
@@ -246,10 +246,7 @@
             >
               <div className="w-10 h-10 rounded-md overflow-hidden bg-gray-100 flex items-center justify-center">
                 {r.img_blob ? (
-<<<<<<< HEAD
-=======
-                  // eslint-disable-next-line jsx-a11y/alt-text
->>>>>>> b7a72433
+
                   <img src={imgSrc(r)} alt={r.name_fr || r.slug} className="w-full h-full object-cover" />
                 ) : (
                   <div className="text-xs text-gray-400">—</div>
